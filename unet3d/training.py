--- conflicted
+++ resolved
@@ -35,19 +35,10 @@
 
 def load_old_model(model_file):
     print("Loading pre-trained model")
-<<<<<<< HEAD
     custom_objects = {'dice_coefficient_loss': dice_coefficient_loss, 'dice_coefficient': dice_coefficient,
                       'dice_coef': dice_coef, 'dice_coef_loss': dice_coef_loss,
                       'weighted_dice_coefficient': weighted_dice_coefficient,
                       'weighted_dice_coefficient_loss': weighted_dice_coefficient_loss}
-    try:
-        from keras_contrib.layers import Deconvolution3D
-        custom_objects["Deconvolution3D"] = Deconvolution3D
-    except ImportError:
-        print("Could not import Deconvolution3D. To use Deconvolution3D install keras-contrib.")
-=======
-    custom_objects = {'dice_coef_loss': dice_coef_loss, 'dice_coef': dice_coef}
->>>>>>> c7580a75
     return load_model(model_file, custom_objects=custom_objects)
 
 
